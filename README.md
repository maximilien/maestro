# Maestro

> [!WARNING]
> [PRE-Alpha] Please reach out if you want to get involved in the discussions. All feedback is welcomed

A multi-agent platform with the vision to facilitate deployment and running of AI agents.

<<<<<<< HEAD
=======
In this initial version you are going to find some examples showing how to run a group of agents, from differnt frameoeks, e.g., BeeAI, OpenAI, CrewAI, and others. 

>>>>>>> c5d99eb2
## Local environment Setup

* Create a Python 3.12 virtual environment
* Install dependencies: Use the `setup_maestro.sh` script in order to install required libraries using poetry. Run `source ./tools/setup_maestro.sh` in order to install the dependencies and activate a virtual environment. Only need to install the dependencies once, in the future directly activate the venv.

* Configure environmental variables: `.env`

## Usage

There are two steps to running a workflow: defining some agents and creating a workflow to run those agents.

> Note: to run Maestro, you will need to [configure your local environment](#local-environment-setup)

### Agent Definition

* You can define your Agent in a declarative way using a YAML file. For example, create an `agents.yaml` file containing the following:

```yaml
apiVersion: maestro/v1alpha1
kind: Agent
metadata:
  name: current-affairs
  labels:
    app: mas-example
spec:
  model: meta-llama/llama-3-1-70b-instruct
  description: Get the current weather
  tools:
    - code_interpreter
    - weather
  instructions: Get the current temperature for the location provided by the user. Return results in Fahrenheit.

---
apiVersion: maestro/v1alpha1
kind: Agent
metadata:
  name: hot-or-not
  labels:
    app: mas-example
spec:
  model: meta-llama/llama-3-1-70b-instruct
  description: Is the current temperature hotter than usual?
  tools:
    - code_interpreter
    - weather
  instructions: The user will give you a temperature in Fahrenheit and a location. Use the OpenMateo weather tool to find the average monthly temperature for the location. Answer if the temperature provided by the user is hotter or colder than the average found by the tool.
```

* After defining agents in YAML, create them using Maestro:

```bash
maestro create agents.yaml
```

### Running a Workflow

We use conditional workflows in Maestro, which handle sequential logic by default.

* Define a workflow in YAML listing the agents you wish to run. For example, create a `workflow.yaml` file containing the following:

```yaml
apiVersion: maestro/v1alpha1
kind: Workflow
metadata:
  name: maestro-deployment
  labels:
    app: mas-example
spec:
  template:
    metadata:
      labels:
        app: mas-example
    agents:
      - current-affairs
      - hot-or-not
    prompt: New York City
    steps:
      - name: current-affairs
        agent: current-affairs
      - name: hot-or-not
        agent: hot-or-not
```

* Before running, validate the agent and workflow structure:

```bash
maestro validate agent_schema.json agent.yaml
```

```bash
maestro validate workflow.yaml
```

* Execute the workflow:

```bash
maestro run workflow.yaml
```

* Deploy the workflow locally via streamlit:

```bash
maestro deploy agent.yaml workflow.yaml
```

or if you want to change the prompt via CLI:

```bash
maestro deploy agent.yaml workflow.yaml --prompt
```

or

```bash
maestro deploy agent.yaml workflow.yaml --dry-run # to use mock agents for quick testing
```

This will start the workflow in a [`streamlit`](https://streamlit.io) server and you can access it from your browser: [http://localhost:8501/?embed=true](http://localhost:8501/?embed=true)

After running, use the `maestro clean` command to shut down the instance.

## Mermaid Support

Maestro supports the creation of visual diagrams of how the workflow will execute. In a given demo, one can run the following command to visualize:

```bash
maestro mermaid workflow.yaml
```

Additionally, to auto update all maestro readme demos with mermaid (after changes are made in the workflow file), you can use `./tools/update_readme.sh`

### Run workflow in streamlit (default deploy)

* Required Export Tags
  * `export CONTAINER_CMD=podman`
* Deployment
  * `maestro deploy agents.yaml workflow.yaml --streamlit`
* Meta-Agent Specific deployment
  * `maestro meta-agents text_file.txt`
  * the text file contains the prompt you want to run

### Run workflow in local environment with container runtime (e.g. podman) or kubernetes cluster

* Prepare required environments, running from `~/maestro/` top level:
  * Run a local instance of the [BeeAI Platform](https://github.com/i-am-bee/bee-stack)
  * for Kubernetes, [`kubectl`](https://kubernetes.io/docs/tasks/tools/install-kubectl-macos/), [`kind`](https://kind.sigs.k8s.io/) are required

* Required Export Tags
  * `export IMAGE_PUSH_CMD='kind load docker-image docker.io/library/maestro:latest'`
  * `export IMAGE_TAG_CMD='docker tag localhost/maestro:latest docker.io/library/maestro:latest'`
  * `export CONTAINER_CMD=podman`

* Running command:
  * `kind create cluster --config maestro/tests/integration/deploys/kind-config.yaml`
  * To delete the cluster: `kind delete cluster`

* Deployment:
  * `maestro deploy agents.yaml workflow.yaml --docker BEE_API_KEY=sk-proj-testkey BEE_API=http://<local-ip>:4000`

* Helpful Debugging tools:
  * Find out where your BEE_API is:
    * `ifconfig | grep 'inet'`
  * Restarting containers:
    * `podman ps | grep maestro` -> `podman stop <container_id>` -> `podman rm <container_id>`
  * Finding where the UI is hosted:
    * `podman ps | grep maestro`
    * by default, should be deployed at `127.0.0.1:5000`

### Running agents with the OpenAI Agents API

This allows the execution of Agents on OpenAI, or compatible endpoints (including Ollama), and supports the use of local and remote MCP tools. See [README_openai.md](docs/README_openai.md)

## Contributing

* Learn about [contributing](./demos/CONTRIBUTING.md)<|MERGE_RESOLUTION|>--- conflicted
+++ resolved
@@ -5,11 +5,6 @@
 
 A multi-agent platform with the vision to facilitate deployment and running of AI agents.
 
-<<<<<<< HEAD
-=======
-In this initial version you are going to find some examples showing how to run a group of agents, from differnt frameoeks, e.g., BeeAI, OpenAI, CrewAI, and others. 
-
->>>>>>> c5d99eb2
 ## Local environment Setup
 
 * Create a Python 3.12 virtual environment
