--- conflicted
+++ resolved
@@ -106,15 +106,11 @@
 
     async def run(self, prompt=''):
         """Execute workflow."""
-<<<<<<< HEAD
-        if prompt != '':
+        try:
+          if prompt != '':
             self.workflow['spec']['template']['prompt'] = prompt
-        self.create_or_restore_agents(self.agent_defs, self.workflow)
-        return await self._condition()
-=======
-        try:
-            self.create_or_restore_agents(self.agent_defs, self.workflow)
-            return await self._condition()
+          self.create_or_restore_agents(self.agent_defs, self.workflow)
+          return await self._condition()
         except Exception as err:
             if self.workflow["spec"]["template"].get("exception"):
                 exp = self.workflow["spec"]["template"].get("exception")
@@ -123,7 +119,6 @@
                     await exp_agent.run(err)
             else:
                 raise err
->>>>>>> 51642163
 
     # private methods
     def create_or_restore_agents(self, agent_defs, workflow):
