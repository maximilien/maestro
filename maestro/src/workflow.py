#!/usr/bin/env python3

# Copyright © 2025 IBM
#
# Licensed under the Apache License, Version 2.0 (the "License");
# you may not use this file except in compliance with the License.
# You may obtain a copy of the License at
#
#     http://www.apache.org/licenses/LICENSE-2.0
#
# Unless required by applicable law or agreed to in writing, software
# distributed under the License is distributed on an "AS IS" BASIS,
# WITHOUT WARRANTIES OR CONDITIONS OF ANY KIND, either express or implied.
# See the License for the specific language governing permissions and
# limitations under the License.

import os, dotenv

from src.mermaid import Mermaid

from src.step import Step
from src.agents.agent_factory import AgentFramework

from src.agents.crewai_agent import CrewAIAgent
<<<<<<< HEAD
from src.agents.beeai_agent import BeeAIAgent
=======
from src.agents.bee_agent import BeeAgent
from src.agents.remote_agent import RemoteAgent
>>>>>>> 3ddcbf42
from src.agents.mock_agent import MockAgent
from src.agents.agent import save_agent, restore_agent

dotenv.load_dotenv() #TODO is this needed now that __init__.py in package runs this?

def get_agent_class(framework: str) -> type:
    """
    Returns the agent class based on the provided framework.

    Args:
        framework (str): The framework to get the agent class for.

    Returns:
        type: The agent class based on the provided framework.
    """
    if os.getenv("DRY_RUN"):
        return MockAgent
    if framework == "crewai":
        return CrewAIAgent
    elif framework == "remote":
        return RemoteAgent
    else:
        return BeeAIAgent

def create_agents(agent_defs):
    """
    Creates agents based on the provided definitions.

    Args:
        agent_defs (list): A list of agent definitions. Each definition is a dictionary with the following keys:
            "spec": A dictionary containing the specification of the agent.
                "framework": The framework of the agent (e.g., "bee").

    Returns:
        None
    """
    for agent_def in agent_defs:
        # Use 'bee' if this value isn't set
        #
        agent_def["spec"]["framework"] = agent_def["spec"].get(
            "framework", AgentFramework.BEEAI
        )
        save_agent(get_agent_class(agent_def["spec"]["framework"])(agent_def))

class Workflow:
    """Execute sequential workflow.

    Args:
        agent_defs (dict): Dictionary of agent definitions.
        workflow (dict): Workflow definition.

    Attributes:
        agents (dict): Dictionary of agents.
        steps (dict): Dictionary of steps.
    """
    def __init__(self, agent_defs={}, workflow={}):
        """Execute sequential workflow.
        input:
            agents: array of agent definitions, saved agent names, or None (agents in workflow must be pre-created)
            workflow: workflow definition
        """
        self.agents = {}
        self.steps = {}

        self.agent_defs = agent_defs
        self.workflow = workflow

    # generates a mermaid markdown representation of the workflow
    # kind: sequenceDiagram or flowchart
    # orientation: TD (top down) or RL (right left) when kind is flowchart
    def to_mermaid(self, kind="sequenceDiagram", orientation="TD") -> str:
        #TODO: why is self.workflow an array?
        workflow = self.workflow
        if isinstance(self.workflow, list):
            workflow = self.workflow[0]

        return Mermaid(workflow, kind, orientation).to_markdown()

    async def run(self):
        """Execute workflow."""
        self.create_or_restore_agents(self.agent_defs, self.workflow)
        return await self._condition()

    # private methods
    def create_or_restore_agents(self, agent_defs, workflow):
        """
        Creates or restores agents based on the provided definitions and workflow.

        Args:
            agent_defs (list): A list of agent definitions. Each definition can be either a string (agent name) or a dictionary (agent definition).
            workflow (dict): A dictionary representing the workflow.

        Returns:
            None
        """
        if agent_defs:
            if type(agent_defs[0]) == str:
                for agent_name in agent_defs:
                    self.agents[agent_name] = restore_agent(agent_def)
            else:
                for agent_def in agent_defs:
                  # Use 'bee' if this value isn't set
                  #
                  agent_def["spec"]["framework"] = agent_def["spec"].get(
                      "framework", AgentFramework.BEEAI
                  )
                  self.agents[agent_def["metadata"]["name"]] = get_agent_class(agent_def["spec"]["framework"])(agent_def)
        else:
            for agent in workflow["spec"]["template"]["agents"]:
                self.agents[agent] = restore_agent(agent)

    #TODO: why is this public? It should be private by naming: _find_index(...) @aki
    def find_index(self, steps, name):
        for step in steps:
            if step.get("name") == name:
                return steps.index(step)

    async def _condition(self):
        """
        This function is responsible for executing the workflow steps based on the provided prompt.
        It iterates through the steps and runs each step using the `run` method of the `Step` class.
        The function takes in the workflow template as input, which includes the prompt and the steps.
        It also uses the `agents` dictionary to map the agent names to their corresponding objects.
        The function returns a dictionary containing the final prompt after all the steps have been executed.
        """
        prompt = self.workflow["spec"]["template"]["prompt"]
        steps = self.workflow["spec"]["template"]["steps"]
        for step in steps:
            if step.get("agent"):
                step["agent"] = self.agents.get(step["agent"])
            if step.get("parallel"):
                agents = []
                for agent in step.get("parallel"):
                    agents.append(self.agents.get(agent))
                step["parallel"] = agents
            if step.get("loop"):
                step["loop"]["agent"] = self.agents.get(step["loop"]["agent"])
            self.steps[step["name"]] = Step(step)
        current_step = self.workflow["spec"]["template"]["steps"][0]["name"]
        step_results = {}
        while True:
            response = await self.steps[current_step].run(prompt)
            prompt = response["prompt"]
            if response.get("next"):
                current_step = response["next"]
            else:
                if current_step == steps[len(steps)-1].get("name"):
                    break
                else:
                    current_step = steps[self.find_index(steps, current_step)+1].get("name")
        step_results["final_prompt"] = prompt
        return step_results<|MERGE_RESOLUTION|>--- conflicted
+++ resolved
@@ -22,12 +22,11 @@
 from src.agents.agent_factory import AgentFramework
 
 from src.agents.crewai_agent import CrewAIAgent
-<<<<<<< HEAD
+
 from src.agents.beeai_agent import BeeAIAgent
-=======
-from src.agents.bee_agent import BeeAgent
+
 from src.agents.remote_agent import RemoteAgent
->>>>>>> 3ddcbf42
+
 from src.agents.mock_agent import MockAgent
 from src.agents.agent import save_agent, restore_agent
 
