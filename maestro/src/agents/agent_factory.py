--- conflicted
+++ resolved
@@ -21,20 +21,15 @@
 
 class AgentFramework(StrEnum):
     """Enumeration of supported frameworks"""
-<<<<<<< HEAD
-    BEEAI = 'beeai'
-    CREWAI = 'crewai'
+    BEEAI = "beeai"
+    BEEAILOCAL = "beeailocal"
+    CREWAI = "crewai"
     MOCK = 'mock'
     REMOTE = 'remote'
 
     # Not yet supported
     # LANGFLOW = 'langflow'
     # OPENAI = 'openai'
-=======
-    BEEAI = "beeai"
-    BEEAILOCAL = "beeailocal"
-    CREWAI = "crewai"
->>>>>>> e7676384
 
 class AgentFactory:
     """Factory class for handling agent frameworks"""
@@ -50,15 +45,10 @@
         """
         factories = {
             AgentFramework.BEEAI: BeeAIAgent,
-<<<<<<< HEAD
+            AgentFramework.BEEAILOCAL: BeeAILocalAgent,
             AgentFramework.CREWAI: CrewAIAgent,
             AgentFramework.REMOTE: RemoteAgent,
             AgentFramework.MOCK: MockAgent
-            
-=======
-            AgentFramework.BEEAILOCAL: BeeAILocalAgent,
-            AgentFramework.CREWAI: CrewAIAgent
->>>>>>> e7676384
         }
 
         if framework not in factories:
