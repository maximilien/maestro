--- conflicted
+++ resolved
@@ -29,9 +29,4 @@
     - name: Run tests
       run: |
         export PYTHONPATH=$PYTHONPATH:$(pwd)/src
-<<<<<<< HEAD
-        export PATH=$PATH:$(pwd)/.venv/bin
-        uv run pytest -v --ignore=api --ignore=builder
-=======
-        uv run pytest -v
->>>>>>> 4176339a
+        uv run pytest -v --ignore=api --ignore=builder